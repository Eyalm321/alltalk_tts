--- conflicted
+++ resolved
@@ -1,894 +1,891 @@
-import html
-import json
-import random
-import subprocess
-import time
-import os
-import requests
-import threading
-import signal
-import sys
-import atexit
-from pathlib import Path
-from datetime import datetime, timedelta
-import re
-import numpy as np
-import soundfile as sf
-import uuid
-
-#################################################################
-#### LOAD PARAMS FROM confignew.json - REQUIRED FOR BRANDING ####
-#################################################################
-# STARTUP VARIABLE - Create "this_dir" variable as the current script directory
-this_dir = Path(__file__).parent.resolve()
-
-# load config file in and get settings
-def load_config(file_path):
-    with open(file_path, "r") as config_file:
-        config = json.load(config_file)
-    return config
-
-config_file_path = this_dir / "confignew.json"
-# Load the params dictionary from the confignew.json file
-params = load_config(config_file_path)
-
-# Required for sentence splitting
-try:
-    from TTS.api import TTS
-    from TTS.utils.synthesizer import Synthesizer
-except ModuleNotFoundError:
-    logger.error(
-        f"[{params['branding']}]\033[91mWarning\033[0m Could not find the TTS module. Make sure to install the requirements for the {params['branding']} extension."
-        f"[{params['branding']}]\033[91mWarning\033[0m Linux / Mac:\npip install -r /alltalk_tts/requirements.txt\n"
-        f"[{params['branding']}]\033[91mWarning\033[0m Windows:\npip install -r \\alltalk_tts\\requirements.txt\n"
-        f"[{params['branding']}]\033[91mWarning\033[0m If you used the one-click installer, paste the command above in the terminal window launched after running the cmd_ script. On Windows, that's cmd_windows.bat."
-    )
-    raise
-
-# IMPORT - Attempt Importing DeepSpeed (required for displaying Deepspeed checkbox in gradio)
-try:
-    import deepspeed
-    deepspeed_installed = True
-except ImportError:
-    deepspeed_installed = False
-
-# Import gradio if being used within text generation webUI
-try:
-    import gradio as gr
-
-    from modules import chat, shared, ui_chat
-    from modules.logging_colors import logger
-    from modules.ui import create_refresh_button
-    from modules.utils import gradio
-    # This is set to check if the script is being run within text generation webui or as a standalone script. False is running as part of text gen web ui or a gradio interface
-    running_in_standalone = False
-    output_folder_wav = params["output_folder_wav"]
-except ModuleNotFoundError:
-    output_folder_wav = params["output_folder_wav_standalone"]
-    print(f"[{params['branding']}Startup] Running script.py in standalone mode")
-    # This is set to check if the script is being run within text generation webui or as a standalone script. true means standalone
-    running_in_standalone = True
-
-###########################
-#### STARTUP VARIABLES ####
-###########################
-# STARTUP VARIABLE - Import languges file for Gradio to be able to display them in the interface
-with open(this_dir / "languages.json", encoding="utf8") as f:
-    languages = json.load(f)
-# Create a global lock
-process_lock = threading.Lock()
-# Base setting for a possible FineTuned model existing and the loader being available
-tts_method_xtts_ft = False
-
-# Gather the voice files
-def get_available_voices():
-    return sorted([voice.name for voice in Path(f"{this_dir}/voices").glob("*.wav")])
-
-#########################
-#### LICENSE DISPLAY ####
-#########################
-# STARTUP Display Licence Information
-print(f"[{params['branding']}Startup] \033[94mCoqui Public Model License\033[0m")
-print(f"[{params['branding']}Startup] \033[94mhttps://coqui.ai/cpml.txt\033[0m")
-
-
-############################################
-#### DELETE OLD OUTPUT WAV FILES IF SET ####
-############################################
-def delete_old_files(folder_path, days_to_keep):
-    current_time = datetime.now()
-    print(
-        f"[{params['branding']}Startup] Deletion of old output folder WAV files is currently enabled and set at",
-        delete_output_wavs_setting,
-    )
-    for file_name in os.listdir(folder_path):
-        file_path = os.path.join(folder_path, file_name)
-        if os.path.isfile(file_path):
-            file_creation_time = datetime.fromtimestamp(os.path.getctime(file_path))
-            age = current_time - file_creation_time
-            if age > timedelta(days=days_to_keep):
-                os.remove(file_path)
-
-
-# Extract settings using params dictionary
-delete_output_wavs_setting = params["delete_output_wavs"]
-output_folder_wav = os.path.normpath(output_folder_wav)
-
-# Check and perform file deletion
-if delete_output_wavs_setting.lower() == "disabled":
-    print(
-        "["
-        + params["branding"]
-        + "Startup] Old output wav file deletion is set to disabled."
-    )
-else:
-    try:
-        days_to_keep = int(delete_output_wavs_setting.split()[0])
-        delete_old_files(output_folder_wav, days_to_keep)
-    except ValueError:
-        print(
-            f"[{params['branding']}Startup] Invalid setting for deleting old wav files. Please use 'Disabled' or 'X Days' format."
-        )
-
-
-########################
-#### STARTUP CHECKS ####
-########################
-# STARTUP Checks routine
-def check_required_files():
-    this_dir = Path(__file__).parent.resolve()
-    download_script_path = this_dir / "modeldownload.py"
-    subprocess.run(["python", str(download_script_path)])
-    print(f"[{params['branding']}Startup] All required files are present.")
-
-# STARTUP Call Check routine
-check_required_files()
-
-##################################################
-#### Check to see if a finetuned model exists ####
-##################################################
-# Set the path to the directory
-trained_model_directory = this_dir / "models" / "trainedmodel"
-# Check if the directory "trainedmodel" exists
-finetuned_model = trained_model_directory.exists()
-# If the directory exists, check for the existence of the required files
-# If true, this will add a extra option in the Gradio interface for loading Xttsv2 FT
-if finetuned_model:
-    required_files = ["model.pth", "config.json", "vocab.json"]
-    finetuned_model = all((trained_model_directory / file).exists() for file in required_files)
-if finetuned_model:
-    print(f"[{params['branding']}Startup] Finetuned model \033[93mDetected\033[0m")
-
-####################################################
-#### SET GRADIO BUTTONS BASED ON confignew.json ####
-####################################################
-
-if params["tts_method_api_tts"] == True:
-    gr_modelchoice = "API TTS"
-elif params["tts_method_api_local"] == True:
-    gr_modelchoice = "API Local"
-elif params["tts_method_xtts_local"] == True:
-    gr_modelchoice = "XTTSv2 Local"
-
-# Set the default for Narrated text without asterisk or quotes to be Narrator
-non_quoted_text_is = True
-
-######################
-#### GRADIO STUFF ####
-######################
-def remove_tts_from_history(history):
-    for i, entry in enumerate(history["internal"]):
-        history["visible"][i] = [history["visible"][i][0], entry[1]]
-    return history
-
-
-def toggle_text_in_history(history):
-    for i, entry in enumerate(history["visible"]):
-        visible_reply = entry[1]
-        if visible_reply.startswith("<audio"):
-            if params["show_text"]:
-                reply = history["internal"][i][1]
-                history["visible"][i] = [
-                    history["visible"][i][0],
-                    f"{visible_reply.split('</audio>')[0]}</audio>\n\n{reply}",
-                ]
-            else:
-                history["visible"][i] = [
-                    history["visible"][i][0],
-                    f"{visible_reply.split('</audio>')[0]}</audio>",
-                ]
-    return history
-
-
-def history_modifier(history):
-    # Remove autoplay from the last reply
-    if len(history["internal"]) > 0:
-        history["visible"][-1] = [
-            history["visible"][-1][0],
-            history["visible"][-1][1].replace("controls autoplay>", "controls>"),
-        ]
-
-    return history
-
-
-######################################
-#### SUBPROCESS/WEBSERVER STARTUP ####
-######################################
-base_url = f"http://{params['ip_address']}:{params['port_number']}"
-script_path = this_dir / "tts_server.py"
-
-
-def signal_handler(sig, frame):
-    print(
-        f"[{params['branding']}Shutdown] \033[94mReceived Ctrl+C, terminating subprocess\033[92m"
-    )
-    if process.poll() is None:
-        process.terminate()
-        process.wait()  # Wait for the subprocess to finish
-    sys.exit(0)
-
-
-# Attach the signal handler to the SIGINT signal (Ctrl+C)
-signal.signal(signal.SIGINT, signal_handler)
-
-# Start the subprocess
-process = subprocess.Popen(["python", script_path])
-
-# Check if the subprocess has started successfully
-if process.poll() is None:
-    print(f"[{params['branding']}Startup] TTS Subprocess starting")
-    print(f"[{params['branding']}Startup]")
-    print(
-        f"[{params['branding']}Startup] Settings & Documentation:",
-        f"http://{params['ip_address']}:{params['port_number']}",
-    )
-    print(f"[{params['branding']}Startup]")
-else:
-    print(
-        f"[{params['branding']}Startup] \033[91mWarning\033[0m TTS Subprocess Webserver failing to start process"
-    )
-    print(
-        f"[{params['branding']}Startup] \033[91mWarning\033[0m It could be that you have something on port:",
-        params["port_number"],
-    )
-    print(
-        f"[{params['branding']}Startup] \033[91mWarning\033[0m Or you have not started in a Python environement with all the necesssary bits installed"
-    )
-    print(
-        f"[{params['branding']}Startup] \033[91mWarning\033[0m Check you are starting Text-generation-webui with either the start_xxxxx file or the Python environment with cmd_xxxxx file."
-    )
-    print(
-        f"[{params['branding']}Startup] \033[91mWarning\033[0m xxxxx is the type of OS you are on e.g. windows, linux or mac."
-    )
-    print(
-        f"[{params['branding']}Startup] \033[91mWarning\033[0m Alternatively, you could check no other Python processes are running that shouldnt be e.g. Restart your computer is the simple way."
-    )
-    # Cleanly kill off this script, but allow text-generation-webui to keep running, albeit without this alltalk_tts
-    sys.exit(1)
-
-timeout = 120  # Adjust the timeout as needed
-
-# Introduce a delay before starting the check loop
-time.sleep(26)  # Wait 26 secs before checking if the tts_server.py has started up.
-start_time = time.time()
-while time.time() - start_time < timeout:
-    try:
-        response = requests.get(f"{base_url}/ready")
-        if response.status_code == 200:
-            break
-    except requests.RequestException as e:
-        # Print the exception for debugging purposes
-        print(
-            f"[{params['branding']}Startup] \033[91mWarning\033[0m TTS Subprocess has NOT started up yet, Will keep trying for 120 seconds maximum. Please wait."
-        )
-    time.sleep(4)
-else:
-    print(
-        f"[{params['branding']}Startup] Startup timed out. Check the server logs for more information."
-    )
-    # Cleanly kill off this script, but allow text-generation-webui to keep running, albeit without this alltalk_tts
-    sys.exit(1)
-
-
-#####################################
-#### MODEL LOADING AND UNLOADING ####
-#####################################
-# MODEL - Swap model based on Gradio selection API TTS, API Local, XTTSv2 Local
-def send_reload_request(tts_method):
-    global tts_method_xtts_ft
-    try:
-        params["tts_model_loaded"] = False
-        url = f"{base_url}/api/reload"
-        payload = {"tts_method": tts_method}
-        response = requests.post(url, params=payload)
-        response.raise_for_status()  # Raises an HTTPError for bad responses
-        json_response = response.json()
-        # Check if the reload operation was successful
-        if json_response.get("status") == "model-success":
-            # Update tts_tts_model_loaded to True if the reload was successful
-            params["tts_model_loaded"] = True
-            # Update local script parameters based on the tts_method
-            if tts_method == "API TTS":
-                params["tts_method_api_local"] = False
-                params["tts_method_xtts_local"] = False
-                params["tts_method_api_tts"] = True
-                params["deepspeed_activate"] = False
-                audio_path = this_dir / "templates" / "apitts.wav"
-                tts_method_xtts_ft = False
-            elif tts_method == "API Local":
-                params["tts_method_api_tts"] = False
-                params["tts_method_xtts_local"] = False
-                params["tts_method_api_local"] = True
-                params["deepspeed_activate"] = False
-                audio_path = this_dir / "templates" / "apilocal.wav"
-                tts_method_xtts_ft = False
-            elif tts_method == "XTTSv2 Local":
-                params["tts_method_api_tts"] = False
-                params["tts_method_api_local"] = False
-                params["tts_method_xtts_local"] = True
-                audio_path = this_dir / "templates" / "xttslocal.wav"
-                tts_method_xtts_ft = False
-            elif tts_method == "XTTSv2 FT":
-                params["tts_method_api_tts"] = False
-                params["tts_method_api_local"] = False
-                params["tts_method_xtts_local"] = False
-                audio_path = this_dir / "templates" / "xttsfinetuned.wav"
-                tts_method_xtts_ft = True
-        return f'<audio src="file/{audio_path}" controls autoplay></audio>'
-    except requests.exceptions.RequestException as e:
-        # Handle the HTTP request error
-        print(
-            f"[{params['branding']}Server] \033[91mWarning\033[0m Error during request to webserver process: {e}"
-        )
-        return {"status": "error", "message": str(e)}
-
-##################
-#### LOW VRAM ####
-##################
-# LOW VRAM - Gradio Checkbox handling
-def send_lowvram_request(low_vram):
-    try:
-        params["tts_model_loaded"] = False
-        if low_vram:
-            audio_path = this_dir / "templates" / "lowvramenabled.wav"
-        else:
-            audio_path = this_dir / "templates" / "lowvramdisabled.wav"
-        url = f"{base_url}/api/lowvramsetting?new_low_vram_value={low_vram}"
-        headers = {"Content-Type": "application/json"}
-        response = requests.post(url, headers=headers)
-        response.raise_for_status()  # Raises an HTTPError for bad responses
-        json_response = response.json()
-        # Check if the low VRAM request was successful
-        if json_response.get("status") == "lowvram-success":
-            # Update any relevant variables or perform other actions on success
-            params["tts_model_loaded"] = True
-        return f'<audio src="file/{audio_path}" controls autoplay></audio>'
-    except requests.exceptions.RequestException as e:
-        # Handle the HTTP request error
-        print(
-            f"[{params['branding']}Server] \033[91mWarning\033[0m Error during request to webserver process: {e}"
-        )
-        return {"status": "error", "message": str(e)}
-
-
-###################
-#### DeepSpeed ####
-###################
-# DEEPSPEED - Reload the model when DeepSpeed checkbox is enabled/disabled
-def send_deepspeed_request(deepspeed_param):
-    try:
-        params["tts_model_loaded"] = False
-        if deepspeed_param:
-            audio_path = this_dir / "templates" / "deepspeedenabled.wav"
-        else:
-            audio_path = this_dir / "templates" / "deepspeeddisabled.wav"
-        
-        url = f"{base_url}/api/deepspeed?new_deepspeed_value={deepspeed_param}"
-        headers = {"Content-Type": "application/json"}
-        response = requests.post(url, headers=headers)
-        response.raise_for_status()  # Raises an HTTPError for bad responses
-        json_response = response.json()
-        # Check if the deepspeed request was successful
-        if json_response.get("status") == "deepspeed-success":
-            # Update any relevant variables or perform other actions on success
-            params["tts_model_loaded"] = True
-        return f'<audio src="file/{audio_path}" controls autoplay></audio>'
-    except requests.exceptions.RequestException as e:
-        # Handle the HTTP request error
-        print(
-            f"[{params['branding']}Server] \033[91mWarning\033[0m Error during request to webserver process: {e}"
-        )
-        return {"status": "error", "message": str(e)}
-
-
-# DEEPSPEED - Display DeepSpeed Checkbox Yes or No
-deepspeed_condition = params["tts_method_xtts_local"] == "True" and deepspeed_installed
-
-
-#############################################################
-#### TTS STRING CLEANING & PROCESSING PRE SENDING TO TTS ####
-#############################################################
-def new_split_into_sentences(self, text):
-    sentences = self.seg.segment(text)
-    if params["remove_trailing_dots"]:
-        sentences_without_dots = []
-        for sentence in sentences:
-            if sentence.endswith(".") and not sentence.endswith("..."):
-                sentence = sentence[:-1]
-
-            sentences_without_dots.append(sentence)
-
-        return sentences_without_dots
-    else:
-        return sentences
-
-
-Synthesizer.split_into_sentences = new_split_into_sentences
-
-
-# Check model is loaded and string isnt empty, before sending a TTS request.
-def before_audio_generation(string, params):
-    # Check Model is loaded into cuda or cpu and error if not
-    if not params["tts_model_loaded"]:
-        print(
-            f"[{params['branding']}Model] \033[91mWarning\033[0m Model is still loading, please wait before trying to generate TTS"
-        )
-        return
-    string = html.unescape(string) or random_sentence()
-    if string == "":
-        return "*Empty string*"
-    return string
-
-
-##################
-#### Narrator ####
-##################
-def combine(audio_files, output_folder, state):
-    audio = np.array([])
-
-    for audio_file in audio_files:
-        audio_data, sample_rate = sf.read(audio_file)
-        # Ensure all audio files have the same sample rate
-        if audio.size == 0:
-            audio = audio_data
-        else:
-            audio = np.concatenate((audio, audio_data))
-
-    # Save the combined audio to a file with a specified sample rate
-    if "character_menu" in state:
-        output_file_path = os.path.join(output_folder, f'{state["character_menu"]}_{int(time.time())}_combined.wav')
-    else:
-        output_file_path = os.path.join(output_folder, f'TTSOUT_{int(time.time())}_combined.wav')
-    sf.write(output_file_path, audio, samplerate=sample_rate)
-    # Clean up unnecessary files
-    for audio_file in audio_files:
-        os.remove(audio_file)
-
-    return output_file_path
-
-
-################################
-#### TTS PREVIEW GENERATION ####
-################################
-# PREVIEW VOICE - Generate Random Sentence if Voice Preview box is empty
-def random_sentence():
-    with open(this_dir / "harvard_sentences.txt") as f:
-        return random.choice(list(f))
-
-
-# PREVIEW VOICE- Generate TTS Function
-def voice_preview(string):
-    if not params["activate"]:
-        return string
-    # Clean the string, capture model not loaded, and move model to cuda if needed
-    cleaned_string = before_audio_generation(string, params)
-    if cleaned_string is None:
-        return
-    string = cleaned_string
-    # Setup the output file
-    output_file = Path(params["output_folder_wav"]) / "voice_preview.wav"
-    # Generate the audio
-    language_code = languages.get(params["language"])
-    # Convert the WindowsPath object to a string before using it in JSON payload
-    output_file_str = output_file.as_posix()
-    # Lock before making the generate request
-    with process_lock:
-        generate_response = send_generate_request(
-            string, params["voice"], language_code, output_file_str
-        )
-    # Check if lock is already acquired
-    if process_lock.locked():
-        print(
-            f"[{params['branding']}Model] \033[91mWarning\033[0m Audio generation is already in progress. Please wait."
-        )
-        return
-    if generate_response.get("status") == "generate-success":
-        # Handle Gradio and playback
-        autoplay = "autoplay" if params["autoplay"] else ""
-        return f'<audio src="file/{output_file_str}?{int(time.time())}" controls {autoplay}></audio>'
-    else:
-        # Handle the case where audio generation was not successful
-        return f"[{params['branding']}Server] Audio generation failed. Status: {generate_response.get('status')}"
-
-
-def process_text(text):
-    # Normalize HTML encoded quotes
-    text = html.unescape(text)
-
-    # Replace ellipsis with a single dot
-    text = re.sub(r'\.{3,}', '.', text)
-
-    # Pattern to identify combined narrator and character speech
-    combined_pattern = r'(\*[^*"]+\*|"[^"*]+")'
-
-    # List to hold parts of speech along with their type
-    ordered_parts = []
-
-    # Track the start of the next segment
-    start = 0
-
-    # Find all matches
-    for match in re.finditer(combined_pattern, text):
-        # Add the text before the match, if any, as ambiguous
-        if start < match.start():
-            ambiguous_text = text[start:match.start()].strip()
-            if ambiguous_text:
-                ordered_parts.append(('ambiguous', ambiguous_text))
-
-        # Add the matched part as either narrator or character
-        matched_text = match.group(0)
-        if matched_text.startswith('*') and matched_text.endswith('*'):
-            ordered_parts.append(('narrator', matched_text.strip('*').strip()))
-        elif matched_text.startswith('"') and matched_text.endswith('"'):
-            ordered_parts.append(('character', matched_text.strip('"').strip()))
-        else:
-            # In case of mixed or improperly formatted parts
-            if '*' in matched_text:
-                ordered_parts.append(('narrator', matched_text.strip('*').strip('"')))
-            else:
-                ordered_parts.append(('character', matched_text.strip('"').strip('*')))
-
-        # Update the start of the next segment
-        start = match.end()
-
-    # Add any remaining text after the last match as ambiguous
-    if start < len(text):
-        ambiguous_text = text[start:].strip()
-        if ambiguous_text:
-            ordered_parts.append(('ambiguous', ambiguous_text))
-
-    return ordered_parts
-
-#################################
-#### TTS STANDARD GENERATION ####
-#################################
-# STANDARD VOICE - Generate TTS Function
-def output_modifier(string, state):
-    if not params["activate"]:
-        return string
-    original_string = string
-    #print("ORIGINAL STRING IS:", original_string)
-    cleaned_string = before_audio_generation(string, params)
-    if cleaned_string is None:
-        return
-    string = cleaned_string
-    language_code = languages.get(params["language"])
-    # Create a list to store generated audio paths
-    audio_files = []
-    if process_lock.acquire(blocking=False):
-        try:
-            if params["narrator_enabled"]:
-                processed_parts = process_text(original_string)
-
-                audio_files_all_paragraphs = []
-                for part_type, part in processed_parts:
-                    # Skip parts that are too short
-                    if len(part.strip()) <= 3:
-                        continue
-
-                    # Determine the voice to use based on the part type
-                    if part_type == 'narrator':
-                        voice_to_use = params["narrator_voice"]
-                        print(f"[{params['branding']}TTSGen] \033[92mNarrator\033[0m")  # Green
-                    elif part_type == 'character':
-                        voice_to_use = params["voice"]
-                        print(f"[{params['branding']}TTSGen] \033[36mCharacter\033[0m")  # Yellow
-                    else:
-                        # Handle ambiguous parts based on user preference
-                        voice_to_use = params["voice"] if non_quoted_text_is else params["narrator_voice"]
-                        voice_description = "\033[36mCharacter (Text-not-inside)\033[0m" if non_quoted_text_is else "\033[92mNarrator (Text-not-inside)\033[0m"
-                        print(f"[{params['branding']}TTSGen] {voice_description}")
-
-                    # Replace multiple exclamation marks, question marks, or other punctuation with a single instance
-                    cleaned_part = re.sub(r'([!?.])\1+', r'\1', part)
-                    # Further clean to remove any other unwanted characters
-                    cleaned_part = re.sub(r'[^a-zA-Z0-9\s\.,;:!?\-\'"\u0400-\u04FFÀ-ÿ\u0150\u0151\u0170\u0171\$]', '', cleaned_part)
-                    # Remove all newline characters (single or multiple)
-                    cleaned_part = re.sub(r'\n+', ' ', cleaned_part)
-
-                    # Generate TTS and output to a file
-                    output_filename = get_output_filename(state)
-                    generate_response = send_generate_request(
-                        cleaned_part, voice_to_use, language_code, output_filename
-                    )
-                    audio_path = generate_response.get("data", {}).get("audio_path")
-                    audio_files_all_paragraphs.append(audio_path)
-
-                # Combine audio files across paragraphs
-                final_output_file = combine(
-                    audio_files_all_paragraphs, params["output_folder_wav"], state
-                )
-            else:
-                # Decode HTML entities first
-                cleaned_part = html.unescape(original_string)
-                # Replace multiple instances of certain punctuation marks with a single instance
-                cleaned_part = re.sub(r'([!?.])\1+', r'\1', cleaned_part)
-                # Further clean to remove any other unwanted characters
-                cleaned_part = re.sub(r'[^a-zA-Z0-9\s\.,;:!?\-\'"\u0400-\u04FFÀ-ÿ\u0150\u0151\u0170\u0171\$]', '', cleaned_part)
-                # Remove all newline characters (single or multiple)
-                cleaned_part = re.sub(r'\n+', ' ', cleaned_part)
-                # Process the part and give it a non-character name if being used vai API or standalone.
-                if "character_menu" in state:
-                    output_file = Path(f'{params["output_folder_wav"]}/{state["character_menu"]}_{int(time.time())}.wav')
-                else:
-                    output_file = Path(f'{params["output_folder_wav"]}/TTSOUT_{int(time.time())}.wav')
-                output_file_str = output_file.as_posix()
-                output_file = get_output_filename(state)
-                generate_response = send_generate_request(
-                    cleaned_part, params["voice"], language_code, output_file_str
-                )
-                audio_path = generate_response.get("data", {}).get("audio_path")
-                final_output_file = audio_path
-        finally:
-            # Always release the lock, whether an exception occurs or not
-            process_lock.release()
-    else:
-        # The lock is already acquired
-        print(
-            f"[{params['branding']}Model] \033[91mWarning\033[0m Audio generation is already in progress. Please wait."
-        )
-        return
-
-    if generate_response.get("status") == "generate-success":
-        audio_path = generate_response.get("data", {}).get("audio_path")
-        if audio_path:
-            # Handle Gradio and playback
-            autoplay = "autoplay" if params["autoplay"] else ""
-            string = (
-                f'<audio src="file/{final_output_file}" controls {autoplay}></audio>'
-            )
-
-            if params["show_text"]:
-                string += f"\n\n{original_string}"
-                shared.processing_message = "*Is typing...*"
-
-            return string
-        else:
-            print(
-                f"[{params['branding']}Server] \033[91mWarning\033[0m No audio path in the response."
-            )
-    else:
-        print(
-            f"[{params['branding']}Server] \033[91mWarning\033[0m Audio generation failed. Status:",
-            generate_response.get("message"),
-        )
-
-
-def get_output_filename(state):
-    if "character_menu" in state:
-        return Path(f'{params["output_folder_wav"]}/{state["character_menu"]}_{str(uuid.uuid4())[:8]}.wav').as_posix()
-    else:
-        return Path(f'{params["output_folder_wav"]}/TTSOUT_{str(uuid.uuid4())[:8]}.wav').as_posix()
-
-
-###############################################
-#### SEND GENERATION REQUEST TO TTS ENGINE ####
-###############################################
-def send_generate_request(text, voice, language, output_file):
-    url = f"{base_url}/api/generate"
-    payload = {
-        "text": text,
-        "voice": voice,
-        "language": language,
-        "output_file": output_file,
-    }
-    headers = {"Content-Type": "application/json"}
-    response = requests.post(url, json=payload, headers=headers)
-    return response.json()
-
-
-################################
-#### SUBPORCESS TERMINATION ####
-################################
-# Register the termination code to be executed at exit
-atexit.register(lambda: process.terminate() if process.poll() is None else None)
-
-
-######################
-#### GRADIO STUFF ####
-######################
-def state_modifier(state):
-    if not params["activate"]:
-        return state
-
-    state["stream"] = False
-    return state
-
-def update_narrator_enabled(value):
-    if value == "Enabled":
-        params["narrator_enabled"] = True
-    elif value == "Disabled":
-        params["narrator_enabled"] = False
-
-def update_non_quoted_text_is(value):
-    global non_quoted_text_is
-    if value == "Narrator":
-        non_quoted_text_is = False
-    elif value == "Char":
-        non_quoted_text_is = True
-
-def input_modifier(string, state):
-    if not params["activate"]:
-        return string
-
-    shared.processing_message = "*Is recording a voice message...*"
-    return string
-
-
-def ui():
-    with gr.Accordion(params["branding"] + " TTS (XTTSv2)"):
-        with gr.Row():
-            activate = gr.Checkbox(value=params['activate'], label='Enable TTS')
-            autoplay = gr.Checkbox(value=params['autoplay'], label='Autoplay TTS')
-            show_text = gr.Checkbox(value=params['show_text'], label='Show Text')
-            
-        with gr.Row():
-            low_vram = gr.Checkbox(value=params['low_vram'], label='Enable Low VRAM Mode')
-            low_vram_play = gr.HTML(visible=False)
-            deepspeed_checkbox = gr.Checkbox(value=params['deepspeed_activate'], label='Enable DeepSpeed', visible=deepspeed_installed)
-            deepspeed_checkbox_play = gr.HTML(visible=False)
-            remove_trailing_dots = gr.Checkbox(value=params['remove_trailing_dots'], label='Remove trailing "."')
-
-        with gr.Row():
-            model_loader_choices=["API TTS", "API Local", "XTTSv2 Local"]
-            if finetuned_model:
-                model_loader_choices.append("XTTSv2 FT")
-            tts_radio_buttons = gr.Radio(
-                choices=model_loader_choices,
-                label="TTS Method (Each method sounds slightly different)",
-                value=gr_modelchoice,  # Set the default value
-            )
-            tts_radio_buttons_play = gr.HTML(visible=False)
-            with gr.Row():
-                available_voices = get_available_voices()
-                default_voice = params["voice"] # Check if the default voice is in the list of available voices
-
-                if default_voice not in available_voices:
-                    default_voice = available_voices[ 0 ] # Choose the first available voice as the default
-                # Add allow_custom_value=True to the Dropdown
-                voice = gr.Dropdown(available_voices, label="Character Voice", value=default_voice, allow_custom_value=True, )
-                create_refresh_button(voice, lambda: None, lambda: {"choices": get_available_voices(), "value": params["voice"],}, "refresh-button",)
-
-        with gr.Row():
-            language = gr.Dropdown(languages.keys(), label="Language", value=params["language"])
-            with gr.Row():
-                narrator_voice_gr = gr.Dropdown(get_available_voices(), label="Narrator Voice", allow_custom_value=True, value=params["narrator_voice"])
-                create_refresh_button(narrator_voice_gr, lambda: None, lambda: {"choices": get_available_voices(), "value": params["narrator_voice"],}, "refresh-button")
-
-        # Temperature and Repetition Penalty (Not yet parsed to api/implemented)
-        # with gr.Row():
-        #     local_temperature_gr = gr.Slider(minimum=0, maximum=1, step=0.05, label="Temperature", value=params["local_temperature"])
-        #     local_repetition_penalty_gr = gr.Slider(minimum=0, maximum=20, step=0.5, label="Repetition Penalty", value=params["local_repetition_penalty"])
-
-        with gr.Row():
-            with gr.Row():
-                narrator_enabled_gr = gr.Radio(choices={"Enabled": "true", "Disabled": "false"}, label="Narrator", value="Enabled" if params.get("narrator_enabled") else "Disabled")
-                non_quoted_text_is_gr = gr.Radio(choices={"Character": "true", "Narrator": "false"}, label='Unmarked text NOT inside of * or " is', value="Character" if non_quoted_text_is else "Narrator")
-                explanation_text = gr.HTML(
-                f"<p>⚙️ <a href='http://{params['ip_address']}:{params['port_number']}'>Settings and Documentation Page</a><a href='http://{params['ip_address']}:{params['port_number']}'></a>⚙️<br>- Low VRAM Mode and Deepspeed take 15 seconds to be enabled or disabled.<br>- The DeepSpeed checkbox is only visible if DeepSpeed is present.</p>")
-
-        with gr.Row():
-            preview_text = gr.Text(
-                show_label=False,
-                placeholder="Preview text",
-                elem_id="silero_preview_text",
-            )
-            preview_play = gr.Button("Preview")
-            preview_audio = gr.HTML(visible=False)
-
-        with gr.Row():
-            convert = gr.Button("Permanently replace audios with the message texts")
-            convert_cancel = gr.Button("Cancel", visible=False)
-            convert_confirm = gr.Button(
-                "Confirm (cannot be undone)", variant="stop", visible=False
-            )
-
-    # Convert history with confirmation
-    convert_arr = [convert_confirm, convert, convert_cancel]
-    convert.click(
-        lambda: [
-            gr.update(visible=True),
-            gr.update(visible=False),
-            gr.update(visible=True),
-        ],
-        None,
-        convert_arr,
-    )
-    convert_confirm.click(
-        lambda: [
-            gr.update(visible=False),
-            gr.update(visible=True),
-            gr.update(visible=False),
-        ],
-        None,
-        convert_arr,
-    ).then(remove_tts_from_history, gradio("history"), gradio("history")).then(
-        chat.save_history,
-        gradio("history", "unique_id", "character_menu", "mode"),
-        None,
-    ).then(
-        chat.redraw_html, gradio(ui_chat.reload_arr), gradio("display")
-    )
-
-    convert_cancel.click(
-        lambda: [
-            gr.update(visible=False),
-            gr.update(visible=True),
-            gr.update(visible=False),
-        ],
-        None,
-        convert_arr,
-    )
-
-    # Toggle message text in history
-    show_text.change(lambda x: params.update({"show_text": x}), show_text, None).then(
-        toggle_text_in_history, gradio("history"), gradio("history")
-    ).then(
-        chat.save_history,
-        gradio("history", "unique_id", "character_menu", "mode"),
-        None,
-    ).then(
-        chat.redraw_html, gradio(ui_chat.reload_arr), gradio("display")
-    )
-
-    # Event functions to update the parameters in the backend
-    activate.change(lambda x: params.update({"activate": x}), activate, None)
-    autoplay.change(lambda x: params.update({"autoplay": x}), autoplay, None)
-    low_vram.change(lambda x: params.update({"low_vram": x}), low_vram, None)
-    low_vram.change(lambda x: send_lowvram_request(x), low_vram, low_vram_play, None)
-    tts_radio_buttons.change(send_reload_request, tts_radio_buttons, tts_radio_buttons_play, None)
-    deepspeed_checkbox.change(send_deepspeed_request, deepspeed_checkbox, deepspeed_checkbox_play, None)
-    remove_trailing_dots.change(
-        lambda x: params.update({"remove_trailing_dots": x}), remove_trailing_dots, None
-    )
-    voice.change(lambda x: params.update({"voice": x}), voice, None)
-    language.change(lambda x: params.update({"language": x}), language, None)
-
-<<<<<<< HEAD
-    # TTS Settings (Not yet parsed to api/implemented)
-=======
-    # TS Settings (Not yet parsed to api/implemented)
->>>>>>> 33264554
-    # local_temperature_gr.change(lambda x: params.update({"local_temperature": x}), local_temperature_gr, None)
-    # local_repetition_penalty_gr.change(lambda x: params.update({"local_repetition_penalty": x}), local_repetition_penalty_gr, None)
-
-    # Narrator selection actions
-    narrator_enabled_gr.change(update_narrator_enabled, narrator_enabled_gr, None)
-    non_quoted_text_is_gr.change(update_non_quoted_text_is, non_quoted_text_is_gr, None)
-    narrator_voice_gr.change(lambda x: params.update({"narrator_voice": x}), narrator_voice_gr, None)
-
-    # Play preview
-    preview_text.submit(voice_preview, preview_text, preview_audio)
-    preview_play.click(voice_preview, preview_text, preview_audio)
-
-
-##########################################
-#### STANDALONE MODE LOOP TERMINATION ####
-##########################################
-## Loop to keep the script from exiting out if its being run as a standalone script and not part of text-generation-webui
-if running_in_standalone:
-    while True:
-        try:
-            time.sleep(1)  # Add a small delay to avoid high CPU usage
-        except KeyboardInterrupt:
+import html
+import json
+import random
+import subprocess
+import time
+import os
+import requests
+import threading
+import signal
+import sys
+import atexit
+from pathlib import Path
+from datetime import datetime, timedelta
+import re
+import numpy as np
+import soundfile as sf
+import uuid
+
+#################################################################
+#### LOAD PARAMS FROM confignew.json - REQUIRED FOR BRANDING ####
+#################################################################
+# STARTUP VARIABLE - Create "this_dir" variable as the current script directory
+this_dir = Path(__file__).parent.resolve()
+
+# load config file in and get settings
+def load_config(file_path):
+    with open(file_path, "r") as config_file:
+        config = json.load(config_file)
+    return config
+
+config_file_path = this_dir / "confignew.json"
+# Load the params dictionary from the confignew.json file
+params = load_config(config_file_path)
+
+# Required for sentence splitting
+try:
+    from TTS.api import TTS
+    from TTS.utils.synthesizer import Synthesizer
+except ModuleNotFoundError:
+    logger.error(
+        f"[{params['branding']}]\033[91mWarning\033[0m Could not find the TTS module. Make sure to install the requirements for the {params['branding']} extension."
+        f"[{params['branding']}]\033[91mWarning\033[0m Linux / Mac:\npip install -r /alltalk_tts/requirements.txt\n"
+        f"[{params['branding']}]\033[91mWarning\033[0m Windows:\npip install -r \\alltalk_tts\\requirements.txt\n"
+        f"[{params['branding']}]\033[91mWarning\033[0m If you used the one-click installer, paste the command above in the terminal window launched after running the cmd_ script. On Windows, that's cmd_windows.bat."
+    )
+    raise
+
+# IMPORT - Attempt Importing DeepSpeed (required for displaying Deepspeed checkbox in gradio)
+try:
+    import deepspeed
+    deepspeed_installed = True
+except ImportError:
+    deepspeed_installed = False
+
+# Import gradio if being used within text generation webUI
+try:
+    import gradio as gr
+
+    from modules import chat, shared, ui_chat
+    from modules.logging_colors import logger
+    from modules.ui import create_refresh_button
+    from modules.utils import gradio
+    # This is set to check if the script is being run within text generation webui or as a standalone script. False is running as part of text gen web ui or a gradio interface
+    running_in_standalone = False
+    output_folder_wav = params["output_folder_wav"]
+except ModuleNotFoundError:
+    output_folder_wav = params["output_folder_wav_standalone"]
+    print(f"[{params['branding']}Startup] Running script.py in standalone mode")
+    # This is set to check if the script is being run within text generation webui or as a standalone script. true means standalone
+    running_in_standalone = True
+
+###########################
+#### STARTUP VARIABLES ####
+###########################
+# STARTUP VARIABLE - Import languges file for Gradio to be able to display them in the interface
+with open(this_dir / "languages.json", encoding="utf8") as f:
+    languages = json.load(f)
+# Create a global lock
+process_lock = threading.Lock()
+# Base setting for a possible FineTuned model existing and the loader being available
+tts_method_xtts_ft = False
+
+# Gather the voice files
+def get_available_voices():
+    return sorted([voice.name for voice in Path(f"{this_dir}/voices").glob("*.wav")])
+
+#########################
+#### LICENSE DISPLAY ####
+#########################
+# STARTUP Display Licence Information
+print(f"[{params['branding']}Startup] \033[94mCoqui Public Model License\033[0m")
+print(f"[{params['branding']}Startup] \033[94mhttps://coqui.ai/cpml.txt\033[0m")
+
+
+############################################
+#### DELETE OLD OUTPUT WAV FILES IF SET ####
+############################################
+def delete_old_files(folder_path, days_to_keep):
+    current_time = datetime.now()
+    print(
+        f"[{params['branding']}Startup] Deletion of old output folder WAV files is currently enabled and set at",
+        delete_output_wavs_setting,
+    )
+    for file_name in os.listdir(folder_path):
+        file_path = os.path.join(folder_path, file_name)
+        if os.path.isfile(file_path):
+            file_creation_time = datetime.fromtimestamp(os.path.getctime(file_path))
+            age = current_time - file_creation_time
+            if age > timedelta(days=days_to_keep):
+                os.remove(file_path)
+
+
+# Extract settings using params dictionary
+delete_output_wavs_setting = params["delete_output_wavs"]
+output_folder_wav = os.path.normpath(output_folder_wav)
+
+# Check and perform file deletion
+if delete_output_wavs_setting.lower() == "disabled":
+    print(
+        "["
+        + params["branding"]
+        + "Startup] Old output wav file deletion is set to disabled."
+    )
+else:
+    try:
+        days_to_keep = int(delete_output_wavs_setting.split()[0])
+        delete_old_files(output_folder_wav, days_to_keep)
+    except ValueError:
+        print(
+            f"[{params['branding']}Startup] Invalid setting for deleting old wav files. Please use 'Disabled' or 'X Days' format."
+        )
+
+
+########################
+#### STARTUP CHECKS ####
+########################
+# STARTUP Checks routine
+def check_required_files():
+    this_dir = Path(__file__).parent.resolve()
+    download_script_path = this_dir / "modeldownload.py"
+    subprocess.run(["python", str(download_script_path)])
+    print(f"[{params['branding']}Startup] All required files are present.")
+
+# STARTUP Call Check routine
+check_required_files()
+
+##################################################
+#### Check to see if a finetuned model exists ####
+##################################################
+# Set the path to the directory
+trained_model_directory = this_dir / "models" / "trainedmodel"
+# Check if the directory "trainedmodel" exists
+finetuned_model = trained_model_directory.exists()
+# If the directory exists, check for the existence of the required files
+# If true, this will add a extra option in the Gradio interface for loading Xttsv2 FT
+if finetuned_model:
+    required_files = ["model.pth", "config.json", "vocab.json"]
+    finetuned_model = all((trained_model_directory / file).exists() for file in required_files)
+if finetuned_model:
+    print(f"[{params['branding']}Startup] Finetuned model \033[93mDetected\033[0m")
+
+####################################################
+#### SET GRADIO BUTTONS BASED ON confignew.json ####
+####################################################
+
+if params["tts_method_api_tts"] == True:
+    gr_modelchoice = "API TTS"
+elif params["tts_method_api_local"] == True:
+    gr_modelchoice = "API Local"
+elif params["tts_method_xtts_local"] == True:
+    gr_modelchoice = "XTTSv2 Local"
+
+# Set the default for Narrated text without asterisk or quotes to be Narrator
+non_quoted_text_is = True
+
+######################
+#### GRADIO STUFF ####
+######################
+def remove_tts_from_history(history):
+    for i, entry in enumerate(history["internal"]):
+        history["visible"][i] = [history["visible"][i][0], entry[1]]
+    return history
+
+
+def toggle_text_in_history(history):
+    for i, entry in enumerate(history["visible"]):
+        visible_reply = entry[1]
+        if visible_reply.startswith("<audio"):
+            if params["show_text"]:
+                reply = history["internal"][i][1]
+                history["visible"][i] = [
+                    history["visible"][i][0],
+                    f"{visible_reply.split('</audio>')[0]}</audio>\n\n{reply}",
+                ]
+            else:
+                history["visible"][i] = [
+                    history["visible"][i][0],
+                    f"{visible_reply.split('</audio>')[0]}</audio>",
+                ]
+    return history
+
+
+def history_modifier(history):
+    # Remove autoplay from the last reply
+    if len(history["internal"]) > 0:
+        history["visible"][-1] = [
+            history["visible"][-1][0],
+            history["visible"][-1][1].replace("controls autoplay>", "controls>"),
+        ]
+
+    return history
+
+
+######################################
+#### SUBPROCESS/WEBSERVER STARTUP ####
+######################################
+base_url = f"http://{params['ip_address']}:{params['port_number']}"
+script_path = this_dir / "tts_server.py"
+
+
+def signal_handler(sig, frame):
+    print(
+        f"[{params['branding']}Shutdown] \033[94mReceived Ctrl+C, terminating subprocess\033[92m"
+    )
+    if process.poll() is None:
+        process.terminate()
+        process.wait()  # Wait for the subprocess to finish
+    sys.exit(0)
+
+
+# Attach the signal handler to the SIGINT signal (Ctrl+C)
+signal.signal(signal.SIGINT, signal_handler)
+
+# Start the subprocess
+process = subprocess.Popen(["python", script_path])
+
+# Check if the subprocess has started successfully
+if process.poll() is None:
+    print(f"[{params['branding']}Startup] TTS Subprocess starting")
+    print(f"[{params['branding']}Startup]")
+    print(
+        f"[{params['branding']}Startup] Settings & Documentation:",
+        f"http://{params['ip_address']}:{params['port_number']}",
+    )
+    print(f"[{params['branding']}Startup]")
+else:
+    print(
+        f"[{params['branding']}Startup] \033[91mWarning\033[0m TTS Subprocess Webserver failing to start process"
+    )
+    print(
+        f"[{params['branding']}Startup] \033[91mWarning\033[0m It could be that you have something on port:",
+        params["port_number"],
+    )
+    print(
+        f"[{params['branding']}Startup] \033[91mWarning\033[0m Or you have not started in a Python environement with all the necesssary bits installed"
+    )
+    print(
+        f"[{params['branding']}Startup] \033[91mWarning\033[0m Check you are starting Text-generation-webui with either the start_xxxxx file or the Python environment with cmd_xxxxx file."
+    )
+    print(
+        f"[{params['branding']}Startup] \033[91mWarning\033[0m xxxxx is the type of OS you are on e.g. windows, linux or mac."
+    )
+    print(
+        f"[{params['branding']}Startup] \033[91mWarning\033[0m Alternatively, you could check no other Python processes are running that shouldnt be e.g. Restart your computer is the simple way."
+    )
+    # Cleanly kill off this script, but allow text-generation-webui to keep running, albeit without this alltalk_tts
+    sys.exit(1)
+
+timeout = 120  # Adjust the timeout as needed
+
+# Introduce a delay before starting the check loop
+time.sleep(26)  # Wait 26 secs before checking if the tts_server.py has started up.
+start_time = time.time()
+while time.time() - start_time < timeout:
+    try:
+        response = requests.get(f"{base_url}/ready")
+        if response.status_code == 200:
+            break
+    except requests.RequestException as e:
+        # Print the exception for debugging purposes
+        print(
+            f"[{params['branding']}Startup] \033[91mWarning\033[0m TTS Subprocess has NOT started up yet, Will keep trying for 120 seconds maximum. Please wait."
+        )
+    time.sleep(4)
+else:
+    print(
+        f"[{params['branding']}Startup] Startup timed out. Check the server logs for more information."
+    )
+    # Cleanly kill off this script, but allow text-generation-webui to keep running, albeit without this alltalk_tts
+    sys.exit(1)
+
+
+#####################################
+#### MODEL LOADING AND UNLOADING ####
+#####################################
+# MODEL - Swap model based on Gradio selection API TTS, API Local, XTTSv2 Local
+def send_reload_request(tts_method):
+    global tts_method_xtts_ft
+    try:
+        params["tts_model_loaded"] = False
+        url = f"{base_url}/api/reload"
+        payload = {"tts_method": tts_method}
+        response = requests.post(url, params=payload)
+        response.raise_for_status()  # Raises an HTTPError for bad responses
+        json_response = response.json()
+        # Check if the reload operation was successful
+        if json_response.get("status") == "model-success":
+            # Update tts_tts_model_loaded to True if the reload was successful
+            params["tts_model_loaded"] = True
+            # Update local script parameters based on the tts_method
+            if tts_method == "API TTS":
+                params["tts_method_api_local"] = False
+                params["tts_method_xtts_local"] = False
+                params["tts_method_api_tts"] = True
+                params["deepspeed_activate"] = False
+                audio_path = this_dir / "templates" / "apitts.wav"
+                tts_method_xtts_ft = False
+            elif tts_method == "API Local":
+                params["tts_method_api_tts"] = False
+                params["tts_method_xtts_local"] = False
+                params["tts_method_api_local"] = True
+                params["deepspeed_activate"] = False
+                audio_path = this_dir / "templates" / "apilocal.wav"
+                tts_method_xtts_ft = False
+            elif tts_method == "XTTSv2 Local":
+                params["tts_method_api_tts"] = False
+                params["tts_method_api_local"] = False
+                params["tts_method_xtts_local"] = True
+                audio_path = this_dir / "templates" / "xttslocal.wav"
+                tts_method_xtts_ft = False
+            elif tts_method == "XTTSv2 FT":
+                params["tts_method_api_tts"] = False
+                params["tts_method_api_local"] = False
+                params["tts_method_xtts_local"] = False
+                audio_path = this_dir / "templates" / "xttsfinetuned.wav"
+                tts_method_xtts_ft = True
+        return f'<audio src="file/{audio_path}" controls autoplay></audio>'
+    except requests.exceptions.RequestException as e:
+        # Handle the HTTP request error
+        print(
+            f"[{params['branding']}Server] \033[91mWarning\033[0m Error during request to webserver process: {e}"
+        )
+        return {"status": "error", "message": str(e)}
+
+##################
+#### LOW VRAM ####
+##################
+# LOW VRAM - Gradio Checkbox handling
+def send_lowvram_request(low_vram):
+    try:
+        params["tts_model_loaded"] = False
+        if low_vram:
+            audio_path = this_dir / "templates" / "lowvramenabled.wav"
+        else:
+            audio_path = this_dir / "templates" / "lowvramdisabled.wav"
+        url = f"{base_url}/api/lowvramsetting?new_low_vram_value={low_vram}"
+        headers = {"Content-Type": "application/json"}
+        response = requests.post(url, headers=headers)
+        response.raise_for_status()  # Raises an HTTPError for bad responses
+        json_response = response.json()
+        # Check if the low VRAM request was successful
+        if json_response.get("status") == "lowvram-success":
+            # Update any relevant variables or perform other actions on success
+            params["tts_model_loaded"] = True
+        return f'<audio src="file/{audio_path}" controls autoplay></audio>'
+    except requests.exceptions.RequestException as e:
+        # Handle the HTTP request error
+        print(
+            f"[{params['branding']}Server] \033[91mWarning\033[0m Error during request to webserver process: {e}"
+        )
+        return {"status": "error", "message": str(e)}
+
+
+###################
+#### DeepSpeed ####
+###################
+# DEEPSPEED - Reload the model when DeepSpeed checkbox is enabled/disabled
+def send_deepspeed_request(deepspeed_param):
+    try:
+        params["tts_model_loaded"] = False
+        if deepspeed_param:
+            audio_path = this_dir / "templates" / "deepspeedenabled.wav"
+        else:
+            audio_path = this_dir / "templates" / "deepspeeddisabled.wav"
+        
+        url = f"{base_url}/api/deepspeed?new_deepspeed_value={deepspeed_param}"
+        headers = {"Content-Type": "application/json"}
+        response = requests.post(url, headers=headers)
+        response.raise_for_status()  # Raises an HTTPError for bad responses
+        json_response = response.json()
+        # Check if the deepspeed request was successful
+        if json_response.get("status") == "deepspeed-success":
+            # Update any relevant variables or perform other actions on success
+            params["tts_model_loaded"] = True
+        return f'<audio src="file/{audio_path}" controls autoplay></audio>'
+    except requests.exceptions.RequestException as e:
+        # Handle the HTTP request error
+        print(
+            f"[{params['branding']}Server] \033[91mWarning\033[0m Error during request to webserver process: {e}"
+        )
+        return {"status": "error", "message": str(e)}
+
+
+# DEEPSPEED - Display DeepSpeed Checkbox Yes or No
+deepspeed_condition = params["tts_method_xtts_local"] == "True" and deepspeed_installed
+
+
+#############################################################
+#### TTS STRING CLEANING & PROCESSING PRE SENDING TO TTS ####
+#############################################################
+def new_split_into_sentences(self, text):
+    sentences = self.seg.segment(text)
+    if params["remove_trailing_dots"]:
+        sentences_without_dots = []
+        for sentence in sentences:
+            if sentence.endswith(".") and not sentence.endswith("..."):
+                sentence = sentence[:-1]
+
+            sentences_without_dots.append(sentence)
+
+        return sentences_without_dots
+    else:
+        return sentences
+
+
+Synthesizer.split_into_sentences = new_split_into_sentences
+
+
+# Check model is loaded and string isnt empty, before sending a TTS request.
+def before_audio_generation(string, params):
+    # Check Model is loaded into cuda or cpu and error if not
+    if not params["tts_model_loaded"]:
+        print(
+            f"[{params['branding']}Model] \033[91mWarning\033[0m Model is still loading, please wait before trying to generate TTS"
+        )
+        return
+    string = html.unescape(string) or random_sentence()
+    if string == "":
+        return "*Empty string*"
+    return string
+
+
+##################
+#### Narrator ####
+##################
+def combine(audio_files, output_folder, state):
+    audio = np.array([])
+
+    for audio_file in audio_files:
+        audio_data, sample_rate = sf.read(audio_file)
+        # Ensure all audio files have the same sample rate
+        if audio.size == 0:
+            audio = audio_data
+        else:
+            audio = np.concatenate((audio, audio_data))
+
+    # Save the combined audio to a file with a specified sample rate
+    if "character_menu" in state:
+        output_file_path = os.path.join(output_folder, f'{state["character_menu"]}_{int(time.time())}_combined.wav')
+    else:
+        output_file_path = os.path.join(output_folder, f'TTSOUT_{int(time.time())}_combined.wav')
+    sf.write(output_file_path, audio, samplerate=sample_rate)
+    # Clean up unnecessary files
+    for audio_file in audio_files:
+        os.remove(audio_file)
+
+    return output_file_path
+
+
+################################
+#### TTS PREVIEW GENERATION ####
+################################
+# PREVIEW VOICE - Generate Random Sentence if Voice Preview box is empty
+def random_sentence():
+    with open(this_dir / "harvard_sentences.txt") as f:
+        return random.choice(list(f))
+
+
+# PREVIEW VOICE- Generate TTS Function
+def voice_preview(string):
+    if not params["activate"]:
+        return string
+    # Clean the string, capture model not loaded, and move model to cuda if needed
+    cleaned_string = before_audio_generation(string, params)
+    if cleaned_string is None:
+        return
+    string = cleaned_string
+    # Setup the output file
+    output_file = Path(params["output_folder_wav"]) / "voice_preview.wav"
+    # Generate the audio
+    language_code = languages.get(params["language"])
+    # Convert the WindowsPath object to a string before using it in JSON payload
+    output_file_str = output_file.as_posix()
+    # Lock before making the generate request
+    with process_lock:
+        generate_response = send_generate_request(
+            string, params["voice"], language_code, output_file_str
+        )
+    # Check if lock is already acquired
+    if process_lock.locked():
+        print(
+            f"[{params['branding']}Model] \033[91mWarning\033[0m Audio generation is already in progress. Please wait."
+        )
+        return
+    if generate_response.get("status") == "generate-success":
+        # Handle Gradio and playback
+        autoplay = "autoplay" if params["autoplay"] else ""
+        return f'<audio src="file/{output_file_str}?{int(time.time())}" controls {autoplay}></audio>'
+    else:
+        # Handle the case where audio generation was not successful
+        return f"[{params['branding']}Server] Audio generation failed. Status: {generate_response.get('status')}"
+
+
+def process_text(text):
+    # Normalize HTML encoded quotes
+    text = html.unescape(text)
+
+    # Replace ellipsis with a single dot
+    text = re.sub(r'\.{3,}', '.', text)
+
+    # Pattern to identify combined narrator and character speech
+    combined_pattern = r'(\*[^*"]+\*|"[^"*]+")'
+
+    # List to hold parts of speech along with their type
+    ordered_parts = []
+
+    # Track the start of the next segment
+    start = 0
+
+    # Find all matches
+    for match in re.finditer(combined_pattern, text):
+        # Add the text before the match, if any, as ambiguous
+        if start < match.start():
+            ambiguous_text = text[start:match.start()].strip()
+            if ambiguous_text:
+                ordered_parts.append(('ambiguous', ambiguous_text))
+
+        # Add the matched part as either narrator or character
+        matched_text = match.group(0)
+        if matched_text.startswith('*') and matched_text.endswith('*'):
+            ordered_parts.append(('narrator', matched_text.strip('*').strip()))
+        elif matched_text.startswith('"') and matched_text.endswith('"'):
+            ordered_parts.append(('character', matched_text.strip('"').strip()))
+        else:
+            # In case of mixed or improperly formatted parts
+            if '*' in matched_text:
+                ordered_parts.append(('narrator', matched_text.strip('*').strip('"')))
+            else:
+                ordered_parts.append(('character', matched_text.strip('"').strip('*')))
+
+        # Update the start of the next segment
+        start = match.end()
+
+    # Add any remaining text after the last match as ambiguous
+    if start < len(text):
+        ambiguous_text = text[start:].strip()
+        if ambiguous_text:
+            ordered_parts.append(('ambiguous', ambiguous_text))
+
+    return ordered_parts
+
+#################################
+#### TTS STANDARD GENERATION ####
+#################################
+# STANDARD VOICE - Generate TTS Function
+def output_modifier(string, state):
+    if not params["activate"]:
+        return string
+    original_string = string
+    #print("ORIGINAL STRING IS:", original_string)
+    cleaned_string = before_audio_generation(string, params)
+    if cleaned_string is None:
+        return
+    string = cleaned_string
+    language_code = languages.get(params["language"])
+    # Create a list to store generated audio paths
+    audio_files = []
+    if process_lock.acquire(blocking=False):
+        try:
+            if params["narrator_enabled"]:
+                processed_parts = process_text(original_string)
+
+                audio_files_all_paragraphs = []
+                for part_type, part in processed_parts:
+                    # Skip parts that are too short
+                    if len(part.strip()) <= 3:
+                        continue
+
+                    # Determine the voice to use based on the part type
+                    if part_type == 'narrator':
+                        voice_to_use = params["narrator_voice"]
+                        print(f"[{params['branding']}TTSGen] \033[92mNarrator\033[0m")  # Green
+                    elif part_type == 'character':
+                        voice_to_use = params["voice"]
+                        print(f"[{params['branding']}TTSGen] \033[36mCharacter\033[0m")  # Yellow
+                    else:
+                        # Handle ambiguous parts based on user preference
+                        voice_to_use = params["voice"] if non_quoted_text_is else params["narrator_voice"]
+                        voice_description = "\033[36mCharacter (Text-not-inside)\033[0m" if non_quoted_text_is else "\033[92mNarrator (Text-not-inside)\033[0m"
+                        print(f"[{params['branding']}TTSGen] {voice_description}")
+
+                    # Replace multiple exclamation marks, question marks, or other punctuation with a single instance
+                    cleaned_part = re.sub(r'([!?.])\1+', r'\1', part)
+                    # Further clean to remove any other unwanted characters
+                    cleaned_part = re.sub(r'[^a-zA-Z0-9\s\.,;:!?\-\'"\u0400-\u04FFÀ-ÿ\u0150\u0151\u0170\u0171\$]', '', cleaned_part)
+                    # Remove all newline characters (single or multiple)
+                    cleaned_part = re.sub(r'\n+', ' ', cleaned_part)
+
+                    # Generate TTS and output to a file
+                    output_filename = get_output_filename(state)
+                    generate_response = send_generate_request(
+                        cleaned_part, voice_to_use, language_code, output_filename
+                    )
+                    audio_path = generate_response.get("data", {}).get("audio_path")
+                    audio_files_all_paragraphs.append(audio_path)
+
+                # Combine audio files across paragraphs
+                final_output_file = combine(
+                    audio_files_all_paragraphs, params["output_folder_wav"], state
+                )
+            else:
+                # Decode HTML entities first
+                cleaned_part = html.unescape(original_string)
+                # Replace multiple instances of certain punctuation marks with a single instance
+                cleaned_part = re.sub(r'([!?.])\1+', r'\1', cleaned_part)
+                # Further clean to remove any other unwanted characters
+                cleaned_part = re.sub(r'[^a-zA-Z0-9\s\.,;:!?\-\'"\u0400-\u04FFÀ-ÿ\u0150\u0151\u0170\u0171\$]', '', cleaned_part)
+                # Remove all newline characters (single or multiple)
+                cleaned_part = re.sub(r'\n+', ' ', cleaned_part)
+                # Process the part and give it a non-character name if being used vai API or standalone.
+                if "character_menu" in state:
+                    output_file = Path(f'{params["output_folder_wav"]}/{state["character_menu"]}_{int(time.time())}.wav')
+                else:
+                    output_file = Path(f'{params["output_folder_wav"]}/TTSOUT_{int(time.time())}.wav')
+                output_file_str = output_file.as_posix()
+                output_file = get_output_filename(state)
+                generate_response = send_generate_request(
+                    cleaned_part, params["voice"], language_code, output_file_str
+                )
+                audio_path = generate_response.get("data", {}).get("audio_path")
+                final_output_file = audio_path
+        finally:
+            # Always release the lock, whether an exception occurs or not
+            process_lock.release()
+    else:
+        # The lock is already acquired
+        print(
+            f"[{params['branding']}Model] \033[91mWarning\033[0m Audio generation is already in progress. Please wait."
+        )
+        return
+
+    if generate_response.get("status") == "generate-success":
+        audio_path = generate_response.get("data", {}).get("audio_path")
+        if audio_path:
+            # Handle Gradio and playback
+            autoplay = "autoplay" if params["autoplay"] else ""
+            string = (
+                f'<audio src="file/{final_output_file}" controls {autoplay}></audio>'
+            )
+
+            if params["show_text"]:
+                string += f"\n\n{original_string}"
+                shared.processing_message = "*Is typing...*"
+
+            return string
+        else:
+            print(
+                f"[{params['branding']}Server] \033[91mWarning\033[0m No audio path in the response."
+            )
+    else:
+        print(
+            f"[{params['branding']}Server] \033[91mWarning\033[0m Audio generation failed. Status:",
+            generate_response.get("message"),
+        )
+
+
+def get_output_filename(state):
+    if "character_menu" in state:
+        return Path(f'{params["output_folder_wav"]}/{state["character_menu"]}_{str(uuid.uuid4())[:8]}.wav').as_posix()
+    else:
+        return Path(f'{params["output_folder_wav"]}/TTSOUT_{str(uuid.uuid4())[:8]}.wav').as_posix()
+
+
+###############################################
+#### SEND GENERATION REQUEST TO TTS ENGINE ####
+###############################################
+def send_generate_request(text, voice, language, output_file):
+    url = f"{base_url}/api/generate"
+    payload = {
+        "text": text,
+        "voice": voice,
+        "language": language,
+        "output_file": output_file,
+    }
+    headers = {"Content-Type": "application/json"}
+    response = requests.post(url, json=payload, headers=headers)
+    return response.json()
+
+
+################################
+#### SUBPORCESS TERMINATION ####
+################################
+# Register the termination code to be executed at exit
+atexit.register(lambda: process.terminate() if process.poll() is None else None)
+
+
+######################
+#### GRADIO STUFF ####
+######################
+def state_modifier(state):
+    if not params["activate"]:
+        return state
+
+    state["stream"] = False
+    return state
+
+def update_narrator_enabled(value):
+    if value == "Enabled":
+        params["narrator_enabled"] = True
+    elif value == "Disabled":
+        params["narrator_enabled"] = False
+
+def update_non_quoted_text_is(value):
+    global non_quoted_text_is
+    if value == "Narrator":
+        non_quoted_text_is = False
+    elif value == "Char":
+        non_quoted_text_is = True
+
+def input_modifier(string, state):
+    if not params["activate"]:
+        return string
+
+    shared.processing_message = "*Is recording a voice message...*"
+    return string
+
+
+def ui():
+    with gr.Accordion(params["branding"] + " TTS (XTTSv2)"):
+        with gr.Row():
+            activate = gr.Checkbox(value=params['activate'], label='Enable TTS')
+            autoplay = gr.Checkbox(value=params['autoplay'], label='Autoplay TTS')
+            show_text = gr.Checkbox(value=params['show_text'], label='Show Text')
+            
+        with gr.Row():
+            low_vram = gr.Checkbox(value=params['low_vram'], label='Enable Low VRAM Mode')
+            low_vram_play = gr.HTML(visible=False)
+            deepspeed_checkbox = gr.Checkbox(value=params['deepspeed_activate'], label='Enable DeepSpeed', visible=deepspeed_installed)
+            deepspeed_checkbox_play = gr.HTML(visible=False)
+            remove_trailing_dots = gr.Checkbox(value=params['remove_trailing_dots'], label='Remove trailing "."')
+
+        with gr.Row():
+            model_loader_choices=["API TTS", "API Local", "XTTSv2 Local"]
+            if finetuned_model:
+                model_loader_choices.append("XTTSv2 FT")
+            tts_radio_buttons = gr.Radio(
+                choices=model_loader_choices,
+                label="TTS Method (Each method sounds slightly different)",
+                value=gr_modelchoice,  # Set the default value
+            )
+            tts_radio_buttons_play = gr.HTML(visible=False)
+            with gr.Row():
+                available_voices = get_available_voices()
+                default_voice = params["voice"] # Check if the default voice is in the list of available voices
+
+                if default_voice not in available_voices:
+                    default_voice = available_voices[ 0 ] # Choose the first available voice as the default
+                # Add allow_custom_value=True to the Dropdown
+                voice = gr.Dropdown(available_voices, label="Character Voice", value=default_voice, allow_custom_value=True, )
+                create_refresh_button(voice, lambda: None, lambda: {"choices": get_available_voices(), "value": params["voice"],}, "refresh-button",)
+
+        with gr.Row():
+            language = gr.Dropdown(languages.keys(), label="Language", value=params["language"])
+            with gr.Row():
+                narrator_voice_gr = gr.Dropdown(get_available_voices(), label="Narrator Voice", allow_custom_value=True, value=params["narrator_voice"])
+                create_refresh_button(narrator_voice_gr, lambda: None, lambda: {"choices": get_available_voices(), "value": params["narrator_voice"],}, "refresh-button")
+
+        # Temperature and Repetition Penalty (Not yet parsed to api/implemented)
+        # with gr.Row():
+        #     local_temperature_gr = gr.Slider(minimum=0, maximum=1, step=0.05, label="Temperature", value=params["local_temperature"])
+        #     local_repetition_penalty_gr = gr.Slider(minimum=0, maximum=20, step=0.5, label="Repetition Penalty", value=params["local_repetition_penalty"])
+
+        with gr.Row():
+            with gr.Row():
+                narrator_enabled_gr = gr.Radio(choices={"Enabled": "true", "Disabled": "false"}, label="Narrator", value="Enabled" if params.get("narrator_enabled") else "Disabled")
+                non_quoted_text_is_gr = gr.Radio(choices={"Character": "true", "Narrator": "false"}, label='Unmarked text NOT inside of * or " is', value="Character" if non_quoted_text_is else "Narrator")
+                explanation_text = gr.HTML(
+                f"<p>⚙️ <a href='http://{params['ip_address']}:{params['port_number']}'>Settings and Documentation Page</a><a href='http://{params['ip_address']}:{params['port_number']}'></a>⚙️<br>- Low VRAM Mode and Deepspeed take 15 seconds to be enabled or disabled.<br>- The DeepSpeed checkbox is only visible if DeepSpeed is present.</p>")
+
+        with gr.Row():
+            preview_text = gr.Text(
+                show_label=False,
+                placeholder="Preview text",
+                elem_id="silero_preview_text",
+            )
+            preview_play = gr.Button("Preview")
+            preview_audio = gr.HTML(visible=False)
+
+        with gr.Row():
+            convert = gr.Button("Permanently replace audios with the message texts")
+            convert_cancel = gr.Button("Cancel", visible=False)
+            convert_confirm = gr.Button(
+                "Confirm (cannot be undone)", variant="stop", visible=False
+            )
+
+    # Convert history with confirmation
+    convert_arr = [convert_confirm, convert, convert_cancel]
+    convert.click(
+        lambda: [
+            gr.update(visible=True),
+            gr.update(visible=False),
+            gr.update(visible=True),
+        ],
+        None,
+        convert_arr,
+    )
+    convert_confirm.click(
+        lambda: [
+            gr.update(visible=False),
+            gr.update(visible=True),
+            gr.update(visible=False),
+        ],
+        None,
+        convert_arr,
+    ).then(remove_tts_from_history, gradio("history"), gradio("history")).then(
+        chat.save_history,
+        gradio("history", "unique_id", "character_menu", "mode"),
+        None,
+    ).then(
+        chat.redraw_html, gradio(ui_chat.reload_arr), gradio("display")
+    )
+
+    convert_cancel.click(
+        lambda: [
+            gr.update(visible=False),
+            gr.update(visible=True),
+            gr.update(visible=False),
+        ],
+        None,
+        convert_arr,
+    )
+
+    # Toggle message text in history
+    show_text.change(lambda x: params.update({"show_text": x}), show_text, None).then(
+        toggle_text_in_history, gradio("history"), gradio("history")
+    ).then(
+        chat.save_history,
+        gradio("history", "unique_id", "character_menu", "mode"),
+        None,
+    ).then(
+        chat.redraw_html, gradio(ui_chat.reload_arr), gradio("display")
+    )
+
+    # Event functions to update the parameters in the backend
+    activate.change(lambda x: params.update({"activate": x}), activate, None)
+    autoplay.change(lambda x: params.update({"autoplay": x}), autoplay, None)
+    low_vram.change(lambda x: params.update({"low_vram": x}), low_vram, None)
+    low_vram.change(lambda x: send_lowvram_request(x), low_vram, low_vram_play, None)
+    tts_radio_buttons.change(send_reload_request, tts_radio_buttons, tts_radio_buttons_play, None)
+    deepspeed_checkbox.change(send_deepspeed_request, deepspeed_checkbox, deepspeed_checkbox_play, None)
+    remove_trailing_dots.change(
+        lambda x: params.update({"remove_trailing_dots": x}), remove_trailing_dots, None
+    )
+    voice.change(lambda x: params.update({"voice": x}), voice, None)
+    language.change(lambda x: params.update({"language": x}), language, None)
+
+
+    # TS Settings (Not yet parsed to api/implemented)
+    # local_temperature_gr.change(lambda x: params.update({"local_temperature": x}), local_temperature_gr, None)
+    # local_repetition_penalty_gr.change(lambda x: params.update({"local_repetition_penalty": x}), local_repetition_penalty_gr, None)
+
+    # Narrator selection actions
+    narrator_enabled_gr.change(update_narrator_enabled, narrator_enabled_gr, None)
+    non_quoted_text_is_gr.change(update_non_quoted_text_is, non_quoted_text_is_gr, None)
+    narrator_voice_gr.change(lambda x: params.update({"narrator_voice": x}), narrator_voice_gr, None)
+
+    # Play preview
+    preview_text.submit(voice_preview, preview_text, preview_audio)
+    preview_play.click(voice_preview, preview_text, preview_audio)
+
+
+##########################################
+#### STANDALONE MODE LOOP TERMINATION ####
+##########################################
+## Loop to keep the script from exiting out if its being run as a standalone script and not part of text-generation-webui
+if running_in_standalone:
+    while True:
+        try:
+            time.sleep(1)  # Add a small delay to avoid high CPU usage
+        except KeyboardInterrupt:
             break  # Allow graceful exit on Ctrl+C